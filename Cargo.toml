[package]
name = "hyper_server"
version = "0.1.0"
authors = ["Jonathan Turner <jturner@mozilla.com>"]

[dependencies]
futures = { git = "https://github.com/alexcrichton/futures-rs" }
log = "0.3.6"
tokio-service = { git = "https://github.com/tokio-rs/tokio-service" }
tokio-hyper = { path = "../tokio-hyper" }
racer = { git = "https://github.com/phildawes/racer" }
<<<<<<< HEAD
rand = "0.3.14"
rustc-serialize = "0.3"
rustw = { path = "../rustw" }
=======
rustw = { git = "https://github.com/nrc/rustw" }
serde = "0.8"
serde_json = "0.8"
serde_macros = "0.8"

[dev-dependencies]
env_logger = "0.3.0"

[dependencies.hyper]
git = "https://github.com/hyperium/hyper"
default-features = false
>>>>>>> 7a6aeca0
<|MERGE_RESOLUTION|>--- conflicted
+++ resolved
@@ -9,11 +9,6 @@
 tokio-service = { git = "https://github.com/tokio-rs/tokio-service" }
 tokio-hyper = { path = "../tokio-hyper" }
 racer = { git = "https://github.com/phildawes/racer" }
-<<<<<<< HEAD
-rand = "0.3.14"
-rustc-serialize = "0.3"
-rustw = { path = "../rustw" }
-=======
 rustw = { git = "https://github.com/nrc/rustw" }
 serde = "0.8"
 serde_json = "0.8"
@@ -24,5 +19,4 @@
 
 [dependencies.hyper]
 git = "https://github.com/hyperium/hyper"
-default-features = false
->>>>>>> 7a6aeca0
+default-features = false